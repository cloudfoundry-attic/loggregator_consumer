--- conflicted
+++ resolved
@@ -5,11 +5,7 @@
 	"errors"
 	"fmt"
 	"github.com/cloudfoundry/loggregatorlib/logmessage"
-<<<<<<< HEAD
 	"github.com/gorilla/websocket"
-	"io"
-=======
->>>>>>> 070b9b03
 	"net/http"
 	"net/url"
 	"sort"
@@ -167,11 +163,7 @@
 
 func (cnsmr *consumer) sendKeepAlive() {
 	for {
-<<<<<<< HEAD
-		err := conn.ws.WriteMessage(websocket.TextMessage, []byte("I'm alive!"))
-=======
-		err := websocket.Message.Send(cnsmr.ws, "I'm alive!")
->>>>>>> 070b9b03
+		err := cnsmr.ws.WriteMessage(websocket.TextMessage, []byte("I'm alive!"))
 		if err != nil {
 			return
 		}
@@ -185,11 +177,7 @@
 	for {
 		var data []byte
 
-<<<<<<< HEAD
-		_, data, err := conn.ws.ReadMessage()
-=======
-		err := websocket.Message.Receive(cnsmr.ws, &data)
->>>>>>> 070b9b03
+		_, data, err := cnsmr.ws.ReadMessage()
 		if err != nil {
 			return err
 		}
@@ -203,35 +191,14 @@
 	}
 }
 
-<<<<<<< HEAD
-func (conn *consumer) establishWebsocketConnection(path string, authToken string) (*websocket.Conn, error) {
-	var protocol string
-	if conn.tlsConfig == nil {
-		protocol = "ws://"
-	} else {
-		protocol = "wss://"
-	}
-
+func (cnsmr *consumer) establishWebsocketConnection(path string, authToken string) (*websocket.Conn, error) {
 	header := http.Header{"Origin": []string{"http://localhost"}, "Authorization": []string{authToken}}
-	dialer := websocket.Dialer{TLSClientConfig: conn.tlsConfig}
-
-	ws, resp, err := dialer.Dial(protocol+conn.endpoint+path, header)
-
-	if err == nil && conn.callback != nil {
-		conn.callback()
-=======
-func (cnsmr *consumer) establishWebsocketConnection(path string, authToken string) (*websocket.Conn, error) {
-	wsConfig, err := websocket.NewConfig(cnsmr.endpoint+path, "http://localhost")
-	if err != nil {
-		return nil, err
-	}
-
-	wsConfig.TlsConfig = cnsmr.tlsConfig
-	wsConfig.Header.Add("Authorization", authToken)
-	connection, err := websocket.DialConfig(wsConfig)
+	dialer := websocket.Dialer{TLSClientConfig: cnsmr.tlsConfig}
+
+	ws, resp, err := dialer.Dial(cnsmr.endpoint+path, header)
+
 	if err == nil && cnsmr.callback != nil {
 		cnsmr.callback()
->>>>>>> 070b9b03
 	}
 	if resp != nil && resp.StatusCode == http.StatusUnauthorized {
 		bodyData := make([]byte, 4096)
