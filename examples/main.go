package main

import (
	"crypto/tls"
	"fmt"
	consumer "github.com/cloudfoundry/loggregator_consumer"
)

var LoggregatorAddress = "loggregator.10.244.0.34.xip.io:443"
var appGuid = "<get your app guid and paste it here>"
var authToken = "<get your auth token and paste it here>"

func main() {
	connection := consumer.New(LoggregatorAddress, &tls.Config{InsecureSkipVerify: true}, nil)

	messages, err := connection.Recent(appGuid, authToken)

	if err != nil {
		fmt.Printf("===== Error getting recent messages: %v\n", err)
	} else {
		fmt.Println("===== Recent messages")
		for _, msg := range messages {
			fmt.Println(msg)
		}
	}

	fmt.Println("===== Tailing messages")
	msgChan, err := connection.Tail(appGuid, authToken)

<<<<<<< HEAD
	for {
		select {
		case msg, ok := <-msgChan:
			fmt.Printf("%v ok: %v\n", msg, ok)
			if !ok {
				return
			}
		case err, ok := <-errChan:
			fmt.Printf("ERR*** %v ok: %v\n", err, ok)
			if !ok {
				return
			}
=======
	if err != nil {
		fmt.Printf("===== Error tailing: %v\n", err)
	} else {
		for msg := range msgChan {
			fmt.Printf("%v \n", msg)
>>>>>>> 070b9b03
		}
	}
}<|MERGE_RESOLUTION|>--- conflicted
+++ resolved
@@ -27,26 +27,11 @@
 	fmt.Println("===== Tailing messages")
 	msgChan, err := connection.Tail(appGuid, authToken)
 
-<<<<<<< HEAD
-	for {
-		select {
-		case msg, ok := <-msgChan:
-			fmt.Printf("%v ok: %v\n", msg, ok)
-			if !ok {
-				return
-			}
-		case err, ok := <-errChan:
-			fmt.Printf("ERR*** %v ok: %v\n", err, ok)
-			if !ok {
-				return
-			}
-=======
 	if err != nil {
 		fmt.Printf("===== Error tailing: %v\n", err)
 	} else {
 		for msg := range msgChan {
 			fmt.Printf("%v \n", msg)
->>>>>>> 070b9b03
 		}
 	}
 }